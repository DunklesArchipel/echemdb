--- conflicted
+++ resolved
@@ -30,12 +30,9 @@
           # produce HTML output, see https://github.com/plotly/plotly.py/blob/2c2dd6ab2eeff73c782457f33c590c1d09a97625/packages/python/plotly/plotly/io/_renderers.py#L532
           export PLOTLY_RENDERER=browser
           mkdocs build
-<<<<<<< HEAD
+          mv data site
           # Disable further processing by GitHub
           touch site/.nojekyll
-=======
-          mv data site
->>>>>>> 1628e85c
       - uses: JamesIves/github-pages-deploy-action@3.7.1
         with:
           GITHUB_TOKEN: ${{ secrets.GITHUB_TOKEN }}

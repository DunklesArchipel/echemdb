--- conflicted
+++ resolved
@@ -26,17 +26,13 @@
           pushd literature
           ls ./**/*.yaml | parallel --bar --halt now,fail=1 'svgdigitizer cv --sampling-interval .001 --package --metadata {} {.}.svg --outdir=../data/generated/svgdigitizer/{//}'
           popd
-<<<<<<< HEAD
-      - name: install echemdb
-=======
       - name: copy literature
         shell: bash -l {0}
         run: |
           pushd literature
           find . -name '*.bib' | cpio -pdm ../data/generated/svgdigitizer
           popd
-      - name: mkdocs
->>>>>>> 252bfa07
+      - name: install echemdb
         shell: bash -l {0}
         run: |
           pip install -e .

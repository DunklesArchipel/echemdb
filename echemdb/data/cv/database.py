r"""
A Database of Cyclic Voltammograms.

EXAMPLES:

Create a database from local data packages in the `data/` directory::

    >>> from echemdb.data.local import collect_datapackages
    >>> database = Database(collect_datapackages('data/'))

Create a database from the data packages published in the echemdb::

    >>> database = Database()  # doctest: +REMOTE_DATA

Search the database for a single publication::

    >>> database.filter(lambda entry: entry.source.url == 'https://doi.org/10.1039/C0CP01001D')  # doctest: +REMOTE_DATA
<<<<<<< HEAD
    [Entry('alves_2011_electrochemistry_6010_f2a_solid')]
=======
    [Entry('alves_2011_electrochemistry_6010_p2_f1a_solid')]
>>>>>>> 7406444d

"""
# ********************************************************************
#  This file is part of echemdb.
#
#        Copyright (C) 2021 Albert Engstfeld
#        Copyright (C) 2021 Johannes Hermann
#        Copyright (C) 2021 Julian Rüth
#        Copyright (C) 2021 Nicolas Hörmann
#
#  echemdb is free software: you can redistribute it and/or modify
#  it under the terms of the GNU General Public License as published by
#  the Free Software Foundation, either version 3 of the License, or
#  (at your option) any later version.
#
#  echemdb is distributed in the hope that it will be useful,
#  but WITHOUT ANY WARRANTY; without even the implied warranty of
#  MERCHANTABILITY or FITNESS FOR A PARTICULAR PURPOSE.  See the
#  GNU General Public License for more details.
#
#  You should have received a copy of the GNU General Public License
#  along with echemdb. If not, see <https://www.gnu.org/licenses/>.
# ********************************************************************
import logging

logger = logging.getLogger("echemdb")


class Database:
    r"""
    A collection of [data packages](https://github.com/frictionlessdata/datapackage-py).

    Essentially this is just a list of data packages with some additional
    convenience wrap for use in the echemdb.

    EXAMPLES:

    An empty database::

        >>> database = Database([])
        >>> len(database)
        0

    """
    def __init__(self, data_packages=None, bibliography=None):
        if data_packages is None:
            import os.path
            import echemdb.data.remote
            data_packages = echemdb.data.remote.collect_datapackages(os.path.join('website-gh-pages', 'data', 'generated', 'svgdigitizer'))

            if bibliography is None:
                bibliography = echemdb.data.remote.collect_bibliography(os.path.join('website-gh-pages', 'data', 'generated'))

        if bibliography is None:
            bibliography = []

        from collections.abc import Iterable
        if isinstance(bibliography, Iterable):
            from pybtex.database import BibliographyData
            bibliography = BibliographyData(entries={
                entry.key: entry for entry in bibliography
            })

        self._packages = data_packages
        self._bibliography = bibliography

    @classmethod
    def create_example(self):
        r"""
        Return a sample database for use in automated tests.

        EXAMPLES::

            >>> Database.create_example()
<<<<<<< HEAD
            [Entry('alves_2011_electrochemistry_6010_f2a_solid'), Entry('engstfeld_2018_polycrystalline_17743_f4b_1')]
=======
            [Entry('alves_2011_electrochemistry_6010_p2_f1a_solid'), Entry('engstfeld_2018_polycrystalline_17743_f4b_1')]
>>>>>>> 7406444d

        """
        from echemdb.data.cv.entry import Entry
        entries = Entry.create_examples("alves_2011_electrochemistry_6010") + \
                        Entry.create_examples("engstfeld_2018_polycrystalline_17743")

        return Database([entry.package for entry in entries], [entry.bibliography for entry in entries])

    @property
    def bibliography(self):
        r"""
        Return a pybtex database of all bibtex bibliography files.
        
        EXAMPLES::

            >>> database = Database.create_example()
            >>> database.bibliography
            BibliographyData(
              entries=OrderedCaseInsensitiveDict([
                ('alves_2011_electrochemistry_6010', Entry('article',
                ...
                ('engstfeld_2018_polycrystalline_17743', Entry('article',
                ...

        """
        from pybtex.database import BibliographyData

        return BibliographyData({
            entry.bibliography.key: entry.bibliography for entry in self if entry.bibliography
        })


    def filter(self, predicate):
        r"""
        Return the subset of the database that satisfies predicate.

        EXAMPLES::

            >>> database = Database.create_example()
            >>> database.filter(lambda entry: entry.source.url == 'https://doi.org/10.1039/C0CP01001D')
<<<<<<< HEAD
            [Entry('alves_2011_electrochemistry_6010_f2a_solid')]
=======
            [Entry('alves_2011_electrochemistry_6010_p2_f1a_solid')]
>>>>>>> 7406444d


        The filter predicate can use properties that are not present on all
        entries in the database. If a property is missing the element is
        removed from the database::

            >>> database.filter(lambda entry: entry.non.existant.property)
            []

        """
        def catching_predicate(entry):
            try:
                return predicate(entry)
            except (KeyError, AttributeError) as e:
                logger.debug(f"Filter removed entry {entry} due to error: {e}")
                return False

        return Database(data_packages=[entry.package for entry in self if catching_predicate(entry)], bibliography=self._bibliography)

    def __iter__(self):
        r"""
        Return an iterator over the entries in this database.

        EXAMPLES::

            >>> database = Database.create_example()
            >>> next(iter(database))
<<<<<<< HEAD
            Entry('alves_2011_electrochemistry_6010_f2a_solid')
=======
            Entry('alves_2011_electrochemistry_6010_p2_f1a_solid')
>>>>>>> 7406444d

        """
        from echemdb.data.cv.entry import Entry

        def get_bibliography(package):
            bib = Entry(package, bibliography=None).source.citation_key
            return self._bibliography.entries.get(bib, None)

        return iter([Entry(package, bibliography=get_bibliography(package)) for package in self._packages])

    def __len__(self):
        r"""
        Return the number of entries in this database.

        EXAMPLES::

            >>> database = Database.create_example()
            >>> len(database)
            2

        """
        return len(self._packages)

    def __repr__(self):
        r"""
        Return a printable representation of this database.

        EXAMPLES::

            >>> Database([])
            []

        """
        return repr(list(self))
    
    def __getitem__(self, identifier):
        r"""
        Return the entry with this identifier.

        EXAMPLES::

            >>> database = Database.create_example()
<<<<<<< HEAD
            >>> database['alves_2011_electrochemistry_6010_f2a_solid']
            Entry('alves_2011_electrochemistry_6010_f2a_solid')
=======
            >>> database['alves_2011_electrochemistry_6010_p2_f1a_solid']
            Entry('alves_2011_electrochemistry_6010_p2_f1a_solid')
>>>>>>> 7406444d

            >>> database['invalid_key']
            Traceback (most recent call last):
            ...
            KeyError: "No database entry with identifier 'invalid_key'."

        """
        entries = [entry for entry in self if entry.identifier == identifier]

        if len(entries) == 0:
            raise KeyError(f"No database entry with identifier '{identifier}'.")
        if len(entries) > 1:
            raise KeyError(f"The database has more than one entry with identifier '{identifier}'.")
        return entries[0]<|MERGE_RESOLUTION|>--- conflicted
+++ resolved
@@ -15,11 +15,7 @@
 Search the database for a single publication::
 
     >>> database.filter(lambda entry: entry.source.url == 'https://doi.org/10.1039/C0CP01001D')  # doctest: +REMOTE_DATA
-<<<<<<< HEAD
-    [Entry('alves_2011_electrochemistry_6010_f2a_solid')]
-=======
-    [Entry('alves_2011_electrochemistry_6010_p2_f1a_solid')]
->>>>>>> 7406444d
+    [Entry('alves_2011_electrochemistry_6010_f1a_solid')]
 
 """
 # ********************************************************************
@@ -94,11 +90,7 @@
         EXAMPLES::
 
             >>> Database.create_example()
-<<<<<<< HEAD
-            [Entry('alves_2011_electrochemistry_6010_f2a_solid'), Entry('engstfeld_2018_polycrystalline_17743_f4b_1')]
-=======
-            [Entry('alves_2011_electrochemistry_6010_p2_f1a_solid'), Entry('engstfeld_2018_polycrystalline_17743_f4b_1')]
->>>>>>> 7406444d
+            [Entry('alves_2011_electrochemistry_6010_f1a_solid'), Entry('engstfeld_2018_polycrystalline_17743_f4b_1')]
 
         """
         from echemdb.data.cv.entry import Entry
@@ -139,11 +131,7 @@
 
             >>> database = Database.create_example()
             >>> database.filter(lambda entry: entry.source.url == 'https://doi.org/10.1039/C0CP01001D')
-<<<<<<< HEAD
-            [Entry('alves_2011_electrochemistry_6010_f2a_solid')]
-=======
-            [Entry('alves_2011_electrochemistry_6010_p2_f1a_solid')]
->>>>>>> 7406444d
+            [Entry('alves_2011_electrochemistry_6010_f1a_solid')]
 
 
         The filter predicate can use properties that are not present on all
@@ -171,11 +159,7 @@
 
             >>> database = Database.create_example()
             >>> next(iter(database))
-<<<<<<< HEAD
-            Entry('alves_2011_electrochemistry_6010_f2a_solid')
-=======
-            Entry('alves_2011_electrochemistry_6010_p2_f1a_solid')
->>>>>>> 7406444d
+            Entry('alves_2011_electrochemistry_6010_f1a_solid')
 
         """
         from echemdb.data.cv.entry import Entry
@@ -218,13 +202,8 @@
         EXAMPLES::
 
             >>> database = Database.create_example()
-<<<<<<< HEAD
-            >>> database['alves_2011_electrochemistry_6010_f2a_solid']
-            Entry('alves_2011_electrochemistry_6010_f2a_solid')
-=======
-            >>> database['alves_2011_electrochemistry_6010_p2_f1a_solid']
-            Entry('alves_2011_electrochemistry_6010_p2_f1a_solid')
->>>>>>> 7406444d
+            >>> database['alves_2011_electrochemistry_6010_f1a_solid']
+            Entry('alves_2011_electrochemistry_6010_f1a_solid')
 
             >>> database['invalid_key']
             Traceback (most recent call last):
